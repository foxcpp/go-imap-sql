--- conflicted
+++ resolved
@@ -9,10 +9,6 @@
 	"io/ioutil"
 	"time"
 
-<<<<<<< HEAD
-	"github.com/emersion/go-imap"
-=======
->>>>>>> ff614070
 	"github.com/emersion/go-imap/backend"
 	"github.com/emersion/go-message/textproto"
 )
@@ -381,11 +377,7 @@
 		return nil, nil, "", err
 	}
 
-<<<<<<< HEAD
-	objSize := bodyLen
-=======
 	objSize := int64(len(headerInput)) + bodyLen
->>>>>>> ff614070
 	if b.Opts.CompressAlgo != "" {
 		objSize = -1
 	}
